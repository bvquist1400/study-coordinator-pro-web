import { NextRequest, NextResponse } from 'next/server'
import { authenticateUser, verifyStudyMembership, createSupabaseAdmin } from '@/lib/api/auth'
import logger from '@/lib/logger'
import type { Study } from '@/types/database'

const BUFFER_THRESHOLD = 2
const DEFAULT_WINDOW_DAYS = 30

interface ForecastUpcomingVisit {
  visit_date: string
  subject_number: string | null
  visit_name: string | null
  quantity_required: number
}

interface ForecastRequirementBreakdown {
  requirementId: string
  visitScheduleId: string
  visitName: string
  visitNumber: number | string | null
  quantityPerVisit: number
  isOptional: boolean
  visitsScheduled: number
  kitsRequired: number
  upcomingVisits: ForecastUpcomingVisit[]
}

interface ForecastPendingOrder {
  id: string
  quantity: number
  vendor: string | null
  expectedArrival: string | null
  status: 'pending' | 'received' | 'cancelled'
  isOverdue: boolean
  notes: string | null
  createdAt: string
  createdBy: string | null
  receivedDate: string | null
}

interface InventoryForecastItem {
  key: string
  kitTypeId: string | null
  kitTypeName: string
  visitName: string
  optional: boolean
  visitsScheduled: number
  kitsRequired: number
  requiredWithBuffer: number
  kitsAvailable: number
  kitsExpiringSoon: number
  deficit: number
  status: 'ok' | 'warning' | 'critical'
  upcomingVisits: ForecastUpcomingVisit[]
  requirements: ForecastRequirementBreakdown[]
  originalDeficit: number
  pendingOrderQuantity: number
  pendingOrders: ForecastPendingOrder[]
  bufferKitsNeeded: number
}

interface ForecastSummary {
  totalVisitsScheduled: number
  criticalIssues: number
  warnings: number
  daysAhead: number
  baseWindowDays: number
  inventoryBufferDays: number
  visitWindowBufferDays: number
}

type KitTypeRow = { id: string; name: string | null; is_active: boolean | null }
type RequirementRow = {
  id: string
  visit_schedule_id: string
  kit_type_id: string | null
  quantity: number | null
  is_optional: boolean | null
  study_kit_types?: { id: string; name: string | null; is_active: boolean | null } | null
}

type SubjectVisitRow = {
  id: string
  visit_date: string
  visit_schedule_id: string | null
  visit_name: string | null
  subjects: { subject_number: string | null } | null
}

type VisitScheduleRow = { id: string; visit_name: string | null; visit_number: number | string | null }

type LabKitRow = {
  id: string
  kit_type_id: string | null
  kit_type: string | null
  status: string
  expiration_date: string | null
}

type LabKitOrderRow = {
  id: string
  study_id: string
  kit_type_id: string | null
  quantity: number
  vendor: string | null
  expected_arrival: string | null
  status: 'pending' | 'received' | 'cancelled'
  notes: string | null
  created_by: string | null
  created_at: string
  received_date: string | null
}

const severityWeight: Record<InventoryForecastItem['status'], number> = {
  critical: 0,
  warning: 1,
  ok: 2
}

function normalizeName(value: string | null | undefined): string | null {
  if (!value) return null
  const trimmed = value.trim().toLowerCase()
  return trimmed.length > 0 ? trimmed : null
}

function isoDateRange(daysAhead: number) {
  const today = new Date()
  today.setUTCHours(0, 0, 0, 0)
  const future = new Date(today)
  future.setUTCDate(future.getUTCDate() + daysAhead)
  return {
    today,
    todayISO: today.toISOString().slice(0, 10),
    future,
    futureISO: future.toISOString().slice(0, 10)
  }
}

function withinExpiryWindow(expiration: string | null, reference: Date, cutoff: Date): boolean {
  if (!expiration) return false
  const expDate = new Date(expiration)
  if (Number.isNaN(expDate.getTime())) return false
  return expDate >= reference && expDate <= cutoff
}

export async function GET(request: NextRequest) {
  try {
    const { user, error: authError, status: authStatus } = await authenticateUser(request)
    if (authError || !user) {
      return NextResponse.json({ error: authError || 'Unauthorized' }, { status: authStatus || 401 })
    }

    const { searchParams } = new URL(request.url)
    const studyId = searchParams.get('study_id')
    const daysParam = Number.parseInt(searchParams.get('days') || `${DEFAULT_WINDOW_DAYS}`, 10)
    const daysAhead = Number.isFinite(daysParam) && daysParam > 0 ? Math.min(daysParam, 180) : DEFAULT_WINDOW_DAYS

    if (!studyId) {
      return NextResponse.json({ error: 'study_id parameter is required' }, { status: 400 })
    }

    const membership = await verifyStudyMembership(studyId, user.id)
    if (!membership.success) {
      return NextResponse.json({ error: membership.error || 'Access denied' }, { status: membership.status || 403 })
    }

    const supabase = createSupabaseAdmin()

<<<<<<< HEAD
    type StudyBufferSettings = Pick<Study, 'inventory_buffer_days' | 'visit_window_buffer_days'>
=======
>>>>>>> a2e2f82c
    const { data: studySettings, error: studySettingsError } = await supabase
      .from('studies')
      .select('inventory_buffer_days, visit_window_buffer_days')
      .eq('id', studyId)
<<<<<<< HEAD
      .single<StudyBufferSettings>()
=======
      .single()
>>>>>>> a2e2f82c

    if (studySettingsError) {
      logger.error('inventory-forecast: failed to load study buffer settings', studySettingsError, { studyId })
      return NextResponse.json({ error: 'Failed to load study settings' }, { status: 500 })
    }

    const inventoryBufferDays = Math.max(0, Math.min(120, (studySettings?.inventory_buffer_days ?? 0)))
    const visitWindowBufferDays = Math.max(0, Math.min(60, (studySettings?.visit_window_buffer_days ?? 0)))
    const effectiveDaysAhead = Math.min(daysAhead + visitWindowBufferDays, 180)

    const { today, todayISO, future, futureISO } = isoDateRange(effectiveDaysAhead)
    const expiryCutoff = new Date(today)
    const expiryWindowDays = Math.max(1, Math.min(effectiveDaysAhead, DEFAULT_WINDOW_DAYS))
    expiryCutoff.setUTCDate(expiryCutoff.getUTCDate() + expiryWindowDays)

    const [{ data: kitTypeRows, error: kitTypeError }, { data: scheduleRows, error: scheduleError }] = await Promise.all([
      supabase
        .from('study_kit_types')
        .select('id, name, is_active')
        .eq('study_id', studyId),
      supabase
        .from('visit_schedules')
        .select('id, visit_name, visit_number')
        .eq('study_id', studyId)
    ])

    if (kitTypeError) {
      logger.error('inventory-forecast: failed to load study kit types', kitTypeError, { studyId })
      return NextResponse.json({ error: 'Failed to load kit types' }, { status: 500 })
    }
    if (scheduleError) {
      logger.error('inventory-forecast: failed to load visit schedules', scheduleError, { studyId })
      return NextResponse.json({ error: 'Failed to load visit schedules' }, { status: 500 })
    }

    const kitTypes = (kitTypeRows || []) as KitTypeRow[]
    const schedules = (scheduleRows || []) as VisitScheduleRow[]
    const scheduleById = new Map<string, VisitScheduleRow>()
    for (const schedule of schedules) {
      scheduleById.set(schedule.id, schedule)
    }

    const kitTypeById = new Map<string, KitTypeRow>()
    const kitTypeKeyByName = new Map<string, string>()
    for (const kitType of kitTypes) {
      kitTypeById.set(kitType.id, kitType)
      const nameKey = normalizeName(kitType.name)
      if (nameKey) {
        kitTypeKeyByName.set(nameKey, kitType.id)
      }
    }

    const { data: requirementRows, error: requirementsError } = await supabase
      .from('visit_kit_requirements')
      .select('id, visit_schedule_id, kit_type_id, quantity, is_optional, study_kit_types(id, name, is_active)')
      .eq('study_id', studyId)

    if (requirementsError) {
      logger.error('inventory-forecast: failed to load visit kit requirements', requirementsError, { studyId })
      return NextResponse.json({ error: 'Failed to load kit requirements' }, { status: 500 })
    }

    const requirements = (requirementRows || []) as RequirementRow[]
    if (requirements.length === 0) {
      const summary: ForecastSummary = {
        totalVisitsScheduled: 0,
        criticalIssues: 0,
        warnings: 0,
        daysAhead: effectiveDaysAhead,
        baseWindowDays: daysAhead,
        inventoryBufferDays,
        visitWindowBufferDays
      }
      return NextResponse.json({ forecast: [] as InventoryForecastItem[], summary })
    }

    const entryByKey = new Map<string, InventoryForecastItem>()
    const keyByKitTypeId = new Map<string, string>()
    const keyByName = new Map<string, string>()

    const ensureEntry = (kitTypeId: string | null, fallbackName: string): InventoryForecastItem => {
      const normalizedName = normalizeName(fallbackName) || 'uncategorized kit'
      const key = kitTypeId ?? `name:${normalizedName}`
      const existing = entryByKey.get(key)
      if (existing) return existing

      const entry: InventoryForecastItem = {
        key,
        kitTypeId,
        kitTypeName: fallbackName,
        visitName: fallbackName,
        optional: true,
        visitsScheduled: 0,
        kitsRequired: 0,
        requiredWithBuffer: 0,
        kitsAvailable: 0,
        kitsExpiringSoon: 0,
        deficit: 0,
        status: 'ok',
        upcomingVisits: [],
        requirements: [],
        originalDeficit: 0,
        pendingOrderQuantity: 0,
        pendingOrders: [],
        bufferKitsNeeded: 0
      }

      entryByKey.set(key, entry)
      if (kitTypeId) {
        keyByKitTypeId.set(kitTypeId, key)
      }
      if (normalizedName) {
        keyByName.set(normalizedName, key)
      }
      return entry
    }

    for (const requirement of requirements) {
      const schedule = scheduleById.get(requirement.visit_schedule_id) || null
      const linkedKitType = requirement.kit_type_id ? kitTypeById.get(requirement.kit_type_id) || null : null
      const kitTypeName = linkedKitType?.name
        ?? requirement.study_kit_types?.name
        ?? 'Uncategorized kit'

      const entry = ensureEntry(requirement.kit_type_id, kitTypeName || 'Uncategorized kit')

      const breakdown: ForecastRequirementBreakdown = {
        requirementId: requirement.id,
        visitScheduleId: requirement.visit_schedule_id,
        visitName: schedule?.visit_name ?? 'Unscheduled Visit',
        visitNumber: schedule?.visit_number ?? null,
        quantityPerVisit: Math.max(1, requirement.quantity ?? 1),
        isOptional: !!requirement.is_optional,
        visitsScheduled: 0,
        kitsRequired: 0,
        upcomingVisits: []
      }

      entry.requirements.push(breakdown)
    }

    const { data: subjectVisitRows, error: visitsError } = await supabase
      .from('subject_visits')
      .select('id, visit_date, visit_schedule_id, visit_name, subjects(subject_number)')
      .eq('study_id', studyId)
      .eq('status', 'scheduled')
      .gte('visit_date', todayISO)
      .lte('visit_date', futureISO)

    if (visitsError) {
      logger.error('inventory-forecast: failed to load upcoming subject visits', visitsError, { studyId })
      return NextResponse.json({ error: 'Failed to load upcoming visits' }, { status: 500 })
    }

    const visitsBySchedule = new Map<string, SubjectVisitRow[]>()
    for (const row of (subjectVisitRows || []) as SubjectVisitRow[]) {
      if (!row.visit_schedule_id) continue
      if (!visitsBySchedule.has(row.visit_schedule_id)) {
        visitsBySchedule.set(row.visit_schedule_id, [])
      }
      visitsBySchedule.get(row.visit_schedule_id)!.push(row)
    }

    for (const entry of entryByKey.values()) {
      for (const breakdown of entry.requirements) {
        const scheduledVisits = visitsBySchedule.get(breakdown.visitScheduleId) || []
        breakdown.visitsScheduled = scheduledVisits.length
        breakdown.kitsRequired = breakdown.visitsScheduled * breakdown.quantityPerVisit
        breakdown.upcomingVisits = scheduledVisits.map(visit => ({
          visit_date: visit.visit_date,
          subject_number: visit.subjects?.subject_number ?? null,
          visit_name: visit.visit_name ?? breakdown.visitName,
          quantity_required: breakdown.quantityPerVisit
        }))

        entry.visitsScheduled += breakdown.visitsScheduled
        entry.kitsRequired += breakdown.kitsRequired
        entry.upcomingVisits.push(...breakdown.upcomingVisits)
        if (!breakdown.isOptional) {
          entry.optional = false
        }
      }
    }

    const { data: kitRows, error: kitError } = await supabase
      .from('lab_kits')
      .select('id, kit_type_id, kit_type, status, expiration_date')
      .eq('study_id', studyId)
      .in('status', ['available', 'assigned'])

    if (kitError) {
      logger.error('inventory-forecast: failed to load lab kits', kitError, { studyId })
      return NextResponse.json({ error: 'Failed to load lab kits' }, { status: 500 })
    }

    for (const kit of (kitRows || []) as LabKitRow[]) {
      const kitTypeId = kit.kit_type_id
      let key = kitTypeId ? keyByKitTypeId.get(kitTypeId) : undefined

      if (!key) {
        const fallbackNameKey = normalizeName(kit.kit_type)
        if (fallbackNameKey) {
          key = keyByName.get(fallbackNameKey)
        }
      }

      if (!key) {
        continue // Kit does not align with any requirement entry
      }

      const entry = entryByKey.get(key)
      if (!entry) continue

      if (kit.status === 'available') {
        entry.kitsAvailable += 1
        if (withinExpiryWindow(kit.expiration_date, today, expiryCutoff)) {
          entry.kitsExpiringSoon += 1
        }
      }
    }

    const { data: orderRows, error: orderError } = await supabase
      .from('lab_kit_orders')
      .select('id, study_id, kit_type_id, quantity, vendor, expected_arrival, status, notes, created_by, created_at, received_date')
      .eq('study_id', studyId)

    if (orderError) {
      logger.error('inventory-forecast: failed to load lab kit orders', orderError, { studyId })
      return NextResponse.json({ error: 'Failed to load lab kit orders' }, { status: 500 })
    }

    const ordersByKey = new Map<string, { totalPending: number; orders: ForecastPendingOrder[] }>()

    for (const row of (orderRows || []) as LabKitOrderRow[]) {
      const kitTypeId = row.kit_type_id
      if (!kitTypeId) continue

      let key = keyByKitTypeId.get(kitTypeId)
      if (!key) {
        const kitType = kitTypeById.get(kitTypeId)
        if (kitType) {
          const entry = ensureEntry(kitTypeId, kitType.name || 'Uncategorized kit')
          key = entry.key
        }
      }
      if (!key) continue

      const isPending = row.status === 'pending'
      const expectedArrival = row.expected_arrival
      const isOverdue = isPending && !!expectedArrival && expectedArrival < todayISO

      if (!ordersByKey.has(key)) {
        ordersByKey.set(key, { totalPending: 0, orders: [] })
      }
      const bucket = ordersByKey.get(key)!

      if (isPending) {
        bucket.totalPending += row.quantity
      }

      bucket.orders.push({
        id: row.id,
        quantity: row.quantity,
        vendor: row.vendor ?? null,
        expectedArrival,
        status: row.status,
        isOverdue,
        notes: row.notes ?? null,
        createdAt: row.created_at,
        createdBy: row.created_by ?? null,
        receivedDate: row.received_date ?? null
      })
    }

    const forecast: InventoryForecastItem[] = []

    for (const entry of entryByKey.values()) {
      entry.upcomingVisits.sort((a, b) => a.visit_date.localeCompare(b.visit_date))
      entry.requirements.sort((a, b) => b.kitsRequired - a.kitsRequired)

      const orderBucket = ordersByKey.get(entry.key)
      if (orderBucket) {
        entry.pendingOrderQuantity = orderBucket.totalPending
        entry.pendingOrders = orderBucket.orders.sort((a, b) => {
          if (a.status === 'pending' && b.status !== 'pending') return -1
          if (a.status !== 'pending' && b.status === 'pending') return 1
          const aDate = a.expectedArrival || a.createdAt
          const bDate = b.expectedArrival || b.createdAt
          return aDate.localeCompare(bDate)
        })
      } else {
        entry.pendingOrderQuantity = 0
        entry.pendingOrders = []
      }

      const bufferKitsNeeded = inventoryBufferDays > 0 && effectiveDaysAhead > 0
        ? Math.max(0, Math.ceil((entry.kitsRequired / Math.max(1, effectiveDaysAhead)) * inventoryBufferDays))
        : 0

      entry.bufferKitsNeeded = bufferKitsNeeded
      entry.requiredWithBuffer = entry.kitsRequired + bufferKitsNeeded

      entry.originalDeficit = Math.max(0, entry.requiredWithBuffer - entry.kitsAvailable)
      entry.deficit = Math.max(0, entry.requiredWithBuffer - (entry.kitsAvailable + entry.pendingOrderQuantity))

      const slackAfterPending = (entry.kitsAvailable + entry.pendingOrderQuantity) - entry.requiredWithBuffer

      if (entry.deficit > 0) {
        entry.status = entry.optional ? 'warning' : 'critical'
      } else if (entry.originalDeficit > 0 && entry.pendingOrderQuantity > 0) {
        entry.status = 'warning'
      } else if (entry.requiredWithBuffer === 0) {
        entry.status = entry.kitsExpiringSoon > 0 ? 'warning' : 'ok'
      } else if (slackAfterPending <= BUFFER_THRESHOLD || entry.kitsExpiringSoon > 0) {
        entry.status = 'warning'
      } else {
        entry.status = 'ok'
      }

      forecast.push(entry)
    }

    forecast.sort((a, b) => {
      const severityDiff = severityWeight[a.status] - severityWeight[b.status]
      if (severityDiff !== 0) return severityDiff
      const deficitDiff = b.deficit - a.deficit
      if (deficitDiff !== 0) return deficitDiff
      return b.visitsScheduled - a.visitsScheduled
    })

    const summary: ForecastSummary = {
      totalVisitsScheduled: forecast.reduce((sum, item) => sum + item.visitsScheduled, 0),
      criticalIssues: forecast.filter(item => item.status === 'critical').length,
      warnings: forecast.filter(item => item.status === 'warning').length,
      daysAhead: effectiveDaysAhead,
      baseWindowDays: daysAhead,
      inventoryBufferDays,
      visitWindowBufferDays
    }

    return NextResponse.json({ forecast, summary })
  } catch (error) {
    logger.error('inventory-forecast: unexpected error', error as any)
    return NextResponse.json({ error: 'Internal server error' }, { status: 500 })
  }
}<|MERGE_RESOLUTION|>--- conflicted
+++ resolved
@@ -164,26 +164,20 @@
       return NextResponse.json({ error: membership.error || 'Access denied' }, { status: membership.status || 403 })
     }
 
-    const supabase = createSupabaseAdmin()
-
-<<<<<<< HEAD
-    type StudyBufferSettings = Pick<Study, 'inventory_buffer_days' | 'visit_window_buffer_days'>
-=======
->>>>>>> a2e2f82c
-    const { data: studySettings, error: studySettingsError } = await supabase
-      .from('studies')
-      .select('inventory_buffer_days, visit_window_buffer_days')
-      .eq('id', studyId)
-<<<<<<< HEAD
-      .single<StudyBufferSettings>()
-=======
-      .single()
->>>>>>> a2e2f82c
-
-    if (studySettingsError) {
-      logger.error('inventory-forecast: failed to load study buffer settings', studySettingsError, { studyId })
-      return NextResponse.json({ error: 'Failed to load study settings' }, { status: 500 })
-    }
+   const supabase = createSupabaseAdmin()
+
+type StudyBufferSettings = Pick<Study, 'inventory_buffer_days' | 'visit_window_buffer_days'>
+const { data: studySettings, error: studySettingsError } = await supabase
+  .from('studies')
+  .select('inventory_buffer_days, visit_window_buffer_days')
+  .eq('id', studyId)
+  .single<StudyBufferSettings>()
+
+if (studySettingsError) {
+  logger.error('inventory-forecast: failed to load study buffer settings', studySettingsError, { studyId })
+  return NextResponse.json({ error: 'Failed to load study settings' }, { status: 500 })
+}
+
 
     const inventoryBufferDays = Math.max(0, Math.min(120, (studySettings?.inventory_buffer_days ?? 0)))
     const visitWindowBufferDays = Math.max(0, Math.min(60, (studySettings?.visit_window_buffer_days ?? 0)))
