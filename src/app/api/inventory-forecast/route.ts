--- conflicted
+++ resolved
@@ -633,11 +633,7 @@
     const now = new Date()
     const restoreUpdates: Array<{ id: string; rule: string }> = []
 
-<<<<<<< HEAD
     const nowIso = new Date().toISOString()
-
-=======
->>>>>>> 23d821e2
     if (Array.isArray(dismissalRows)) {
       for (const row of dismissalRows as any[]) {
         const alertId = row.alert_id as string
@@ -719,28 +715,14 @@
     }
 
     if (restoreUpdates.length > 0) {
-<<<<<<< HEAD
-      const updatePayload: LabKitAlertDismissalUpdate = {
-        auto_restore_rule: '',
-        restored_at: nowIso,
-        updated_at: nowIso
-      }
-=======
->>>>>>> 23d821e2
       await Promise.all(
         restoreUpdates.map(update =>
           supabase
             .from('lab_kit_alert_dismissals')
-<<<<<<< HEAD
             .update<LabKitAlertDismissalUpdate>({
-              ...updatePayload,
-              auto_restore_rule: update.rule
-=======
-            .update({
               auto_restore_rule: update.rule,
-              restored_at: new Date().toISOString(),
-              updated_at: new Date().toISOString()
->>>>>>> 23d821e2
+              restored_at: nowIso,
+              updated_at: nowIso
             })
             .eq('id', update.id)
         )
